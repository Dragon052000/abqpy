--- conflicted
+++ resolved
@@ -9,15 +9,7 @@
 -----------
 
 .. automethod:: abaqus.Job.JobMdb.JobMdb.Job
-<<<<<<< HEAD
-    
-=======
-<<<<<<< HEAD
-    :members:
-=======
-    
->>>>>>> 479ef39 (Fix Job method name error in docs)
->>>>>>> 7f9f0abc
+
 
 Create queues in Session
 ------------------------
