from abaqusConstants import *
from .Job import Job
from .MessageArray import MessageArray


class JobFromInputFile(Job):
    """The JobFromInputFile object defines a Job object which analyzes a model contained in an
    input file.
    The JobFromInputFile object is derived from the Job object.

    .. note:: 
        This object can be accessed by:

        .. code-block:: python

            import job
            mdb.jobs[name]
    """

    #: A Boolean specifying whether to retrieve the recommended memory settings from the last
    #: datacheck or analysis run and use those values in subsequent submissions. The default
    #: value is ON.
    getMemoryFromAnalysis: Boolean = ON

    #: A SymbolicConstant specifying whether the job will be analyzed by Abaqus/Standard or
    #: Abaqus/Explicit. Possible values are STANDARD, EXPLICIT, and UNKNOWN.If the object has
    #: the type JobFromInputFile, **analysis** = UNKNOWN.
    analysis: SymbolicConstant = None

    #: A SymbolicConstant specifying the status of the analysis. Possible values are SUBMITTED,
    #: RUNNING, ABORTED, TERMINATED, COMPLETED, CHECK_RUNNING, and CHECK_COMPLETED.If the
    #: **message** member is empty, **status** is set to NONE.
    status: SymbolicConstant = None

    #: A :py:class:`~abaqus.Job.MessageArray.MessageArray` object specifying the messages received during an analysis.
    messages: MessageArray = MessageArray()

    #: A tuple of Strings specifying the environment variables and their values.
    environment: tuple = ()

    #: A String specifying the name of the new job. The name must be a valid Abaqus/CAE object
    #: name.
    name: str

    #: A String specifying the input file to read. Possible values are any valid file name. If
    #: the .inp extension is not included in the value of the argument, the system will append
    #: it for the user.
    inputFileName: str

    #: A SymbolicConstant specifying the type of job. Possible values are ANALYSIS,
    #: SYNTAXCHECK, and RECOVER. The default value is ANALYSIS.For theJobFromInputFile object,
    #: **type** = RESTART is not currently supported.
    type: SymbolicConstant = ANALYSIS

    #: A String specifying the name of the queue to which to submit the job. The default value
    #: is an empty string.Note: You can use the **queue** argument when creating a Job object on
    #: a Windows workstation; however, remote queues are available only on Linux platforms.
    queue: str = ""

    #: An Int specifying the number of hours to wait before submitting the job. This argument
    #: is ignored if **queue** is set. The default value is 0.This argument works in conjunction
    #: with **waitMinutes**. **waitHours** and **atTime** are mutually exclusive.
    waitHours: int = 0

    #: An Int specifying the number of minutes to wait before submitting the job. This argument
    #: is ignored if **queue** is set. The default value is 0.This argument works in conjunction
    #: with **waitHours**. **waitMinutes** and **atTime** are mutually exclusive.
    waitMinutes: int = 0

    #: A String specifying the time at which to submit the job. If **queue** is empty, the string
    #: syntax must be valid for the Linux `at` command. If **queue** is set, the syntax must be
    #: valid according to the system administrator. The default value is an empty string.Note:
    #: You can use the **atTime** argument when creating a Job object on a Windows workstation;
    #: however, the `at` command is available only on Linux platforms.
    atTime: str = ""

    #: A String specifying the location of the scratch directory. The default value is an empty
    #: string.
    scratch: str = ""

    #: A String specifying the file containing the user's subroutine definitions. The default
    #: value is an empty string.
    userSubroutine: str = ""

    #: An Int specifying the number of CPUs to use for this analysis if parallel processing is
    #: available. Possible values are **numCpus** >> 0. The default value is 1.
    numCpus: int = 1

    #: An Int specifying the amount of memory available to Abaqus analysis. The value should be
    #: expressed in the units supplied in **memoryUnits**. The default value is 90.
    memory: int = 90

    #: A SymbolicConstant specifying the units for the amount of memory used in an Abaqus
    #: analysis. Possible values are PERCENTAGE, MEGA_BYTES, and GIGA_BYTES. The default value
    #: is PERCENTAGE.
    memoryUnits: SymbolicConstant = PERCENTAGE

    #: A SymbolicConstant specifying whether to use the double precision version of
    #: Abaqus/Explicit. Possible values are SINGLE, FORCE_SINGLE, DOUBLE,
    #: DOUBLE_CONSTRAINT_ONLY, and DOUBLE_PLUS_PACK. The default value is SINGLE.
    explicitPrecision: SymbolicConstant = SINGLE

    #: A SymbolicConstant specifying the precision of the nodal output written to the output
    #: database. Possible values are SINGLE and FULL. The default value is SINGLE.
    nodalOutputPrecision: SymbolicConstant = SINGLE

    #: A SymbolicConstant specifying the parallelization method for Abaqus/Explicit.
<<<<<<< HEAD
    #: Possible values are LOOP and DOMAIN. The default value is DOMAIN.
    parallelizationMethodExplicit: SymbolicConstant = DOMAIN
=======
    #: Possible values are LOOP and DOMAIN. The default value is LOOP.
    parallelizationMethodExplicit: SymbolicConstant = LOOP
>>>>>>> af7033e2

    #: An Int specifying the number of domains for parallel execution in Abaqus/Explicit. When
    #: **parallelizationMethodExplicit** = DOMAIN, **numDomains** must be a multiple of **numCpus**.
    #: The default value is 1.
    numDomains: int = 1

    #: A Boolean specifying whether to activate dyanmic load balancing for jobs running on
    #: multiple processors with multiple domains in Abaqus/Explicit. The default value is OFF.
    activateLoadBalancing: Boolean = OFF

    #: A SymbolicConstant specifying whether an analysis is decomposed into threads or into
    #: multiple processes that communicate through a message passing interface (MPI). Possible
    #: values are DEFAULT, THREADS, and MPI. The default value is DEFAULT.
    multiprocessingMode: SymbolicConstant = DEFAULT

    #: A SymbolicConstant specifying the type of license type being used in the case of the
    #: DSLS SimUnit license model. Possible values are DEFAULT, TOKEN, and CREDIT. The default
    #: value is DEFAULT.If the license model is not the DSLS SimUnit, the licenseType is not
    #: available.
    licenseType: SymbolicConstant = DEFAULT

    def __init__(
        self,
        name: str,
        inputFileName: str,
        type: SymbolicConstant = ANALYSIS,
        queue: str = "",
        waitHours: int = 0,
        waitMinutes: int = 0,
        atTime: str = "",
        scratch: str = "",
        userSubroutine: str = "",
        numCpus: int = 1,
        memory: int = 90,
        memoryUnits: SymbolicConstant = PERCENTAGE,
        explicitPrecision: SymbolicConstant = SINGLE,
        nodalOutputPrecision: SymbolicConstant = SINGLE,
        parallelizationMethodExplicit: SymbolicConstant = LOOP,
        numDomains: int = 1,
        activateLoadBalancing: Boolean = OFF,
        multiprocessingMode: SymbolicConstant = DEFAULT,
        licenseType: SymbolicConstant = DEFAULT,
    ):
        """This method creates an analysis job using an input file for the model definition.

        .. note:: 
            This function can be accessed by:

            .. code-block:: python

                mdb.JobFromInputFile

        Parameters
        ----------
        name
            A String specifying the name of the new job. The name must be a valid Abaqus/CAE object
            name.
        inputFileName
            A String specifying the input file to read. Possible values are any valid file name. If
            the .inp extension is not included in the value of the argument, the system will append
            it for the user.
        type
            A SymbolicConstant specifying the type of job. Possible values are ANALYSIS,
            SYNTAXCHECK, and RECOVER. The default value is ANALYSIS.For theJobFromInputFile object,
            **type** = RESTART is not currently supported.
        queue
            A String specifying the name of the queue to which to submit the job. The default value
            is an empty string.Note: You can use the **queue** argument when creating a Job object on
            a Windows workstation; however, remote queues are available only on Linux platforms.
        waitHours
            An Int specifying the number of hours to wait before submitting the job. This argument
            is ignored if **queue** is set. The default value is 0.This argument works in conjunction
            with **waitMinutes**. **waitHours** and **atTime** are mutually exclusive.
        waitMinutes
            An Int specifying the number of minutes to wait before submitting the job. This argument
            is ignored if **queue** is set. The default value is 0.This argument works in conjunction
            with **waitHours**. **waitMinutes** and **atTime** are mutually exclusive.
        atTime
            A String specifying the time at which to submit the job. If **queue** is empty, the string
            syntax must be valid for the Linux `at` command. If **queue** is set, the syntax must be
            valid according to the system administrator. The default value is an empty string.Note:
            You can use the **atTime** argument when creating a Job object on a Windows workstation;
            however, the `at` command is available only on Linux platforms.
        scratch
            A String specifying the location of the scratch directory. The default value is an empty
            string.
        userSubroutine
            A String specifying the file containing the user's subroutine definitions. The default
            value is an empty string.
        numCpus
            An Int specifying the number of CPUs to use for this analysis if parallel processing is
            available. Possible values are **numCpus** >> 0. The default value is 1.
        memory
            An Int specifying the amount of memory available to Abaqus analysis. The value should be
            expressed in the units supplied in **memoryUnits**. The default value is 90.
        memoryUnits
            A SymbolicConstant specifying the units for the amount of memory used in an Abaqus
            analysis. Possible values are PERCENTAGE, MEGA_BYTES, and GIGA_BYTES. The default value
            is PERCENTAGE.
        explicitPrecision
            A SymbolicConstant specifying whether to use the double precision version of
            Abaqus/Explicit. Possible values are SINGLE, FORCE_SINGLE, DOUBLE,
            DOUBLE_CONSTRAINT_ONLY, and DOUBLE_PLUS_PACK. The default value is SINGLE.
        nodalOutputPrecision
            A SymbolicConstant specifying the precision of the nodal output written to the output
            database. Possible values are SINGLE and FULL. The default value is SINGLE.
        parallelizationMethodExplicit
            A SymbolicConstant specifying the parallelization method for Abaqus/Explicit.
            Possible values are LOOP and DOMAIN. The default value is DOMAIN.
        numDomains
            An Int specifying the number of domains for parallel execution in Abaqus/Explicit. When
            **parallelizationMethodExplicit** = DOMAIN, **numDomains** must be a multiple of **numCpus**.
            The default value is 1.
        activateLoadBalancing
            A Boolean specifying whether to activate dyanmic load balancing for jobs running on
            multiple processors with multiple domains in Abaqus/Explicit. The default value is OFF.
        multiprocessingMode
            A SymbolicConstant specifying whether an analysis is decomposed into threads or into
            multiple processes that communicate through a message passing interface (MPI). Possible
            values are DEFAULT, THREADS, and MPI. The default value is DEFAULT.
        licenseType
            A SymbolicConstant specifying the type of license type being used in the case of the
            DSLS SimUnit license model. Possible values are DEFAULT, TOKEN, and CREDIT. The default
            value is DEFAULT.If the license model is not the DSLS SimUnit, the licenseType is not
            available.

        Returns
        -------
        JobFromInputFile
            A :py:class:`~abaqus.Job.JobFromInputFile.JobFromInputFile` object.

        Raises
        ------
        AbaqusException
            If the user attempts to provide RESTART as a value to argument type:
        ValueError
            RESTART of input file job is not currently supported
        """
        super().__init__()
        pass

    def setValues(
        self,
        type: SymbolicConstant = ANALYSIS,
        queue: str = "",
        waitHours: int = 0,
        waitMinutes: int = 0,
        atTime: str = "",
        scratch: str = "",
        userSubroutine: str = "",
        numCpus: int = 1,
        memory: int = 90,
        memoryUnits: SymbolicConstant = PERCENTAGE,
        explicitPrecision: SymbolicConstant = SINGLE,
        nodalOutputPrecision: SymbolicConstant = SINGLE,
        parallelizationMethodExplicit: SymbolicConstant = LOOP,
        numDomains: int = 1,
        activateLoadBalancing: Boolean = OFF,
        multiprocessingMode: SymbolicConstant = DEFAULT,
        licenseType: SymbolicConstant = DEFAULT,
    ):
        """This method modifies the JobFromInputFile object.

        Parameters
        ----------
        type
            A SymbolicConstant specifying the type of job. Possible values are ANALYSIS,
            SYNTAXCHECK, and RECOVER. The default value is ANALYSIS.For theJobFromInputFile object,
            **type** = RESTART is not currently supported.
        queue
            A String specifying the name of the queue to which to submit the job. The default value
            is an empty string.Note: You can use the **queue** argument when creating a Job object on
            a Windows workstation; however, remote queues are available only on Linux platforms.
        waitHours
            An Int specifying the number of hours to wait before submitting the job. This argument
            is ignored if **queue** is set. The default value is 0.This argument works in conjunction
            with **waitMinutes**. **waitHours** and **atTime** are mutually exclusive.
        waitMinutes
            An Int specifying the number of minutes to wait before submitting the job. This argument
            is ignored if **queue** is set. The default value is 0.This argument works in conjunction
            with **waitHours**. **waitMinutes** and **atTime** are mutually exclusive.
        atTime
            A String specifying the time at which to submit the job. If **queue** is empty, the string
            syntax must be valid for the Linux `at` command. If **queue** is set, the syntax must be
            valid according to the system administrator. The default value is an empty string.Note:
            You can use the **atTime** argument when creating a Job object on a Windows workstation;
            however, the `at` command is available only on Linux platforms.
        scratch
            A String specifying the location of the scratch directory. The default value is an empty
            string.
        userSubroutine
            A String specifying the file containing the user's subroutine definitions. The default
            value is an empty string.
        numCpus
            An Int specifying the number of CPUs to use for this analysis if parallel processing is
            available. Possible values are **numCpus** >> 0. The default value is 1.
        memory
            An Int specifying the amount of memory available to Abaqus analysis. The value should be
            expressed in the units supplied in **memoryUnits**. The default value is 90.
        memoryUnits
            A SymbolicConstant specifying the units for the amount of memory used in an Abaqus
            analysis. Possible values are PERCENTAGE, MEGA_BYTES, and GIGA_BYTES. The default value
            is PERCENTAGE.
        explicitPrecision
            A SymbolicConstant specifying whether to use the double precision version of
            Abaqus/Explicit. Possible values are SINGLE, FORCE_SINGLE, DOUBLE,
            DOUBLE_CONSTRAINT_ONLY, and DOUBLE_PLUS_PACK. The default value is SINGLE.
        nodalOutputPrecision
            A SymbolicConstant specifying the precision of the nodal output written to the output
            database. Possible values are SINGLE and FULL. The default value is SINGLE.
        parallelizationMethodExplicit
            A SymbolicConstant specifying the parallelization method for Abaqus/Explicit.
            Possible values are LOOP and DOMAIN. The default value is DOMAIN.
        numDomains
            An Int specifying the number of domains for parallel execution in Abaqus/Explicit. When
            **parallelizationMethodExplicit** = DOMAIN, **numDomains** must be a multiple of **numCpus**.
            The default value is 1.
        activateLoadBalancing
            A Boolean specifying whether to activate dyanmic load balancing for jobs running on
            multiple processors with multiple domains in Abaqus/Explicit. The default value is OFF.
        multiprocessingMode
            A SymbolicConstant specifying whether an analysis is decomposed into threads or into
            multiple processes that communicate through a message passing interface (MPI). Possible
            values are DEFAULT, THREADS, and MPI. The default value is DEFAULT.
        licenseType
            A SymbolicConstant specifying the type of license type being used in the case of the
            DSLS SimUnit license model. Possible values are DEFAULT, TOKEN, and CREDIT. The default
            value is DEFAULT.If the license model is not the DSLS SimUnit, the licenseType is not
            available.
        """
        pass<|MERGE_RESOLUTION|>--- conflicted
+++ resolved
@@ -105,13 +105,8 @@
     nodalOutputPrecision: SymbolicConstant = SINGLE
 
     #: A SymbolicConstant specifying the parallelization method for Abaqus/Explicit.
-<<<<<<< HEAD
     #: Possible values are LOOP and DOMAIN. The default value is DOMAIN.
     parallelizationMethodExplicit: SymbolicConstant = DOMAIN
-=======
-    #: Possible values are LOOP and DOMAIN. The default value is LOOP.
-    parallelizationMethodExplicit: SymbolicConstant = LOOP
->>>>>>> af7033e2
 
     #: An Int specifying the number of domains for parallel execution in Abaqus/Explicit. When
     #: **parallelizationMethodExplicit** = DOMAIN, **numDomains** must be a multiple of **numCpus**.
